--- conflicted
+++ resolved
@@ -30,11 +30,8 @@
 pub mod date_time;
 pub mod debug_queue;
 pub mod debug_writer;
-<<<<<<< HEAD
 pub mod dyn_process_loader;
-=======
 pub mod eui64;
->>>>>>> 18c4f498
 pub mod flash;
 pub mod fm25cl;
 pub mod ft6x06;
