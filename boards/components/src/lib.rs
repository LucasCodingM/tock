#![no_std]
#![feature(in_band_lifetimes)]

pub mod alarm;
pub mod console;
pub mod crc;
pub mod isl29035;
pub mod nrf51822;
pub mod process_console;
<<<<<<< HEAD
pub mod spi;
=======
pub mod rng;
>>>>>>> 06ea043c

/// Same as `static_init!()` but without actually creating the static buffer.
/// The static buffer must be passed in.
#[macro_export]
macro_rules! static_init_half {
    ($B:expr, $T:ty, $e:expr) => {{
        use core::{mem, ptr};
        let tmp: &'static mut $T = mem::transmute($B);
        ptr::write(tmp as *mut $T, $e);
        tmp
    };};
}<|MERGE_RESOLUTION|>--- conflicted
+++ resolved
@@ -7,11 +7,8 @@
 pub mod isl29035;
 pub mod nrf51822;
 pub mod process_console;
-<<<<<<< HEAD
+pub mod rng;
 pub mod spi;
-=======
-pub mod rng;
->>>>>>> 06ea043c
 
 /// Same as `static_init!()` but without actually creating the static buffer.
 /// The static buffer must be passed in.
