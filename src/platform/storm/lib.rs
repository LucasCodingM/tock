#![crate_name = "platform"]
#![crate_type = "rlib"]
#![no_std]
#![feature(core_intrinsics,const_fn,lang_items)]

extern crate common;
extern crate cortexm4;
extern crate drivers;
extern crate hil;
extern crate sam4l;
extern crate support;
extern crate process;

use hil::Controller;
use hil::spi_master::SpiMaster;
use hil::gpio::GPIOPin;
use drivers::virtual_alarm::{MuxAlarm, VirtualMuxAlarm};
use drivers::virtual_i2c::{MuxI2C, I2CDevice};

#[macro_use]
pub mod io;

pub mod systick;

// HAL unit tests. To enable a particular unit test, uncomment
// the module here and uncomment the call to start the test in
// the init function below.
//mod gpio_dummy;
//mod spi_dummy;
//mod i2c_dummy;

static mut spi_read_buf:  [u8; 64] = [0; 64];
static mut spi_write_buf: [u8; 64] = [0; 64];

pub struct Platform {
    chip: sam4l::chip::Sam4l,
    console: &'static drivers::console::Console<'static, sam4l::usart::USART>,
    gpio: &'static drivers::gpio::GPIO<'static, sam4l::gpio::GPIOPin>,
    timer: &'static drivers::timer::TimerDriver<'static,
                VirtualMuxAlarm<'static, sam4l::ast::Ast>>,
    tmp006: &'static drivers::tmp006::TMP006<'static>,
    isl29035: &'static drivers::isl29035::Isl29035<'static>,
    spi: &'static drivers::spi::Spi<'static, sam4l::spi::Spi>,
    nrf51822: &'static drivers::nrf51822_serialization::Nrf51822Serialization<'static, sam4l::usart::USART>,
}

impl Platform {
    pub unsafe fn service_pending_interrupts(&mut self) {
        self.chip.service_pending_interrupts()
    }

    pub unsafe fn has_pending_interrupts(&mut self) -> bool {
        self.chip.has_pending_interrupts()
    }

    pub fn mpu(&mut self) -> &mut cortexm4::mpu::MPU {
        &mut self.chip.mpu
    }

    pub fn with_driver<F, R>(&mut self, driver_num: usize, f: F) -> R where
            F: FnOnce(Option<&hil::Driver>) -> R {

        match driver_num {
            0 => f(Some(self.console)),
            1 => f(Some(self.gpio)),
            2 => f(Some(self.tmp006)),
            3 => f(Some(self.timer)),
            4 => f(Some(self.spi)),
            5 => f(Some(self.nrf51822)),
            6 => f(Some(self.isl29035)),
            _ => f(None)
        }
    }
}

macro_rules! static_init {
    ($V:ident : $T:ty = $e:expr, $size:expr) => {
        // Ideally we could use mem::size_of<$T> here instead of $size, however
        // that is not currently possible in rust. Instead we write the size as
        // a constant in the code and use compile-time verification to see that
        // we got it right
        let $V : &'static mut $T = {
            use core::{mem, ptr};
            // This is our compile-time assertion. The optimizer should be able
            // to remove it from the generated code.
            let assert_buf: [u8; $size] = mem::uninitialized();
            let assert_val: $T = mem::transmute(assert_buf);
            mem::forget(assert_val);

            // Statically allocate a read-write buffer for the value, write our
            // initial value into it (without dropping the initial zeros) and
            // return a reference to it.
            static mut BUF: [u8; $size] = [0; $size];
            let mut tmp : &mut $T = mem::transmute(&mut BUF);
            ptr::write(tmp as *mut $T, $e);
            tmp
        };
    }
}

unsafe fn set_pin_primary_functions() {
    use sam4l::gpio::{PA, PB, PC};
    use sam4l::gpio::PeripheralFunction::{A, B, C, D, E};

    // Configuring pins for RF233
    // SPI
    PC[03].configure(Some(A)); // SPI NPCS0
    PC[02].configure(Some(A)); // SPI NPCS1
    PC[00].configure(Some(A)); // SPI NPCS2
    PC[01].configure(Some(A)); // SPI NPCS3 (RF233)
    PC[06].configure(Some(A)); // SPI CLK
    PC[04].configure(Some(A)); // SPI MISO
    PC[05].configure(Some(A)); // SPI MOSI
    // GIRQ line of RF233
    PA[20].enable();
    PA[20].disable_output();
    PA[20].disable_interrupt();
    // PA00 is RCLK
    // PC14 is RSLP
    // PC15 is RRST
    PC[14].enable();
    PC[14].disable_output();
    PC[15].enable();
    PC[15].disable_output();

    // Right column: Firestorm pin name
    // Left  column: SAM4L peripheral function
    // LI_INT   --  EIC EXTINT2
    PA[04].configure(Some(C));

    // EXTINT1  --  EIC EXTINT1
    PA[06].configure(Some(C));

    // PWM 0    --  GPIO pin
    PA[08].configure(None);

    // PWM 1    --  GPIO pin
    PC[16].configure(None);

    // PWM 2    --  GPIO pin
    PC[17].configure(None);

    // PWM 3    --  GPIO pin
    PC[18].configure(None);

    // AD5      --  ADCIFE AD1
    PA[05].configure(Some(A));

    // AD4      --  ADCIFE AD2
    PA[07].configure(Some(A));

    // AD3      --  ADCIFE AD3
    PB[02].configure(Some(A));

    // AD2      --  ADCIFE AD4
    PB[03].configure(Some(A));

    // AD1      --  ADCIFE AD5
    PB[04].configure(Some(A));

    // AD0      --  ADCIFE AD6
    PB[05].configure(Some(A));


    // BL_SEL   --  USART3 RTS
    PB[06].configure(Some(A));

    //          --  USART3 CTS
    PB[07].configure(Some(A));

    //          --  USART3 CLK
    PB[08].configure(Some(A));

    // PRI_RX   --  USART3 RX
    PB[09].configure(Some(A));

    // PRI_TX   --  USART3 TX
    PB[10].configure(Some(A));

    // U1_CTS   --  USART0 CTS
    PB[11].configure(Some(A));

    // U1_RTS   --  USART0 RTS
    PB[12].configure(Some(A));

    // U1_CLK   --  USART0 CLK
    PB[13].configure(Some(A));

    // U1_RX    --  USART0 RX
    PB[14].configure(Some(A));

    // U1_TX    --  USART0 TX
    PB[15].configure(Some(A));

    // STORMRTS --  USART2 RTS
    PC[07].configure(Some(B));

    // STORMCTS --  USART2 CTS
    PC[08].configure(Some(E));

    // STORMRX  --  USART2 RX
    PC[11].configure(Some(B));

    // STORMTX  --  USART2 TX
    PC[12].configure(Some(B));

    // STORMCLK --  USART2 CLK
    PA[18].configure(Some(A));

    // ESDA     --  TWIMS1 TWD
    PB[00].configure(Some(A));

    // ESCL     --  TWIMS1 TWCK
    PB[01].configure(Some(A));

    // SDA      --  TWIM2 TWD
    PA[21].configure(Some(E));

    // SCL      --  TWIM2 TWCK
    PA[22].configure(Some(E));

    // EPCLK    --  USBC DM
    PA[25].configure(Some(A));

    // EPDAT    --  USBC DP
    PA[26].configure(Some(A));

    // PCLK     --  PARC PCCK
    PC[21].configure(Some(D));
    // PCEN1    --  PARC PCEN1
    PC[22].configure(Some(D));
    // EPGP     --  PARC PCEN2
    PC[23].configure(Some(D));
    // PCD0     --  PARC PCDATA0
    PC[24].configure(Some(D));
    // PCD1     --  PARC PCDATA1
    PC[25].configure(Some(D));
    // PCD2     --  PARC PCDATA2
    PC[26].configure(Some(D));
    // PCD3     --  PARC PCDATA3
    PC[27].configure(Some(D));
    // PCD4     --  PARC PCDATA4
    PC[28].configure(Some(D));
    // PCD5     --  PARC PCDATA5
    PC[29].configure(Some(D));
    // PCD6     --  PARC PCDATA6
    PC[30].configure(Some(D));
    // PCD7     --  PARC PCDATA7
    PC[31].configure(Some(D));

    // P2       -- GPIO Pin
    PA[16].configure(None);
    // P3       -- GPIO Pin
    PA[12].configure(None);
    // P4       -- GPIO Pin
    PC[09].configure(None);
    // P5       -- GPIO Pin
    PA[10].configure(None);
    // P6       -- GPIO Pin
    PA[11].configure(None);
    // P7       -- GPIO Pin
    PA[19].configure(None);
    // P8       -- GPIO Pin
    PA[13].configure(None);

    // none     -- GPIO Pin
    PA[14].configure(None);

    // ACC_INT2 -- GPIO Pin
    PC[20].configure(None);
    // STORMINT -- GPIO Pin
    PA[17].configure(None);
    // TMP_DRDY -- GPIO Pin
    PA[09].configure(None);
    // ACC_INT1 -- GPIO Pin
    PC[13].configure(None);
    // ENSEN    -- GPIO Pin
    PC[19].configure(None);
    // LED0     -- GPIO Pin
    PC[10].configure(None);
}

<<<<<<< HEAD
pub unsafe fn init<'a>() -> &'a mut Platform {
    use core::mem;

=======
pub unsafe fn init() -> &'static mut Firestorm {
>>>>>>> 2f246dfd
    // Workaround for SB.02 hardware bug
    // TODO(alevy): Get rid of this when we think SB.02 are out of circulation
    sam4l::gpio::PA[14].enable();
    sam4l::gpio::PA[14].set();
    sam4l::gpio::PA[14].enable_output();


    // Source 32Khz and 1Khz clocks from RC23K (SAM4L Datasheet 11.6.8)
    sam4l::bpm::set_ck32source(sam4l::bpm::CK32Source::RC32K);



    set_pin_primary_functions();

    static_init!(console: drivers::console::Console<sam4l::usart::USART> =
                     drivers::console::Console::new(&sam4l::usart::USART3,
                                                    &mut drivers::console::WRITE_BUF,
                                                    process::Container::create()),
                 24);
    sam4l::usart::USART3.set_client(console);

    // Create the Nrf51822Serialization driver for passing BLE commands
    // over UART to the nRF51822 radio.
    static_init!(
        nrf_serialization: drivers::nrf51822_serialization::Nrf51822Serialization<sam4l::usart::USART> =
            drivers::nrf51822_serialization::Nrf51822Serialization::new(
                &sam4l::usart::USART2,
                &mut drivers::nrf51822_serialization::WRITE_BUF
            ), 124);
    sam4l::usart::USART2.set_client(nrf_serialization);

    let ast = &sam4l::ast::AST;

    static_init!(mux_alarm: MuxAlarm<'static, sam4l::ast::Ast> = MuxAlarm::new(&sam4l::ast::AST),
                 16);
    ast.configure(mux_alarm);

    static_init!(mux_i2c: MuxI2C<'static> = MuxI2C::new(&sam4l::i2c::I2C2),
                 20);
    sam4l::i2c::I2C2.set_client(mux_i2c);

    // Configure the TMP006. Device address 0x40
    static_init!(tmp006_i2c: drivers::virtual_i2c::I2CDevice =
                     drivers::virtual_i2c::I2CDevice::new(mux_i2c, 0x40),
                 32);
    static_init!(tmp006: drivers::tmp006::TMP006<'static> =
                     drivers::tmp006::TMP006::new(tmp006_i2c,
                                                  &sam4l::gpio::PA[9],
                                                  &mut drivers::tmp006::BUFFER),
                 52);
    tmp006_i2c.set_client(tmp006);
    sam4l::gpio::PA[9].set_client(tmp006);

    // Configure the ISL29035, device address 0x44
    static_init!(isl29035_i2c: drivers::virtual_i2c::I2CDevice =
                     drivers::virtual_i2c::I2CDevice::new(mux_i2c, 0x44),
                 32);
    static_init!(isl29035: drivers::isl29035::Isl29035<'static> =
                     drivers::isl29035::Isl29035::new(isl29035_i2c, &mut drivers::isl29035::BUF),
                 36);
    isl29035_i2c.set_client(isl29035);

    static_init!(virtual_alarm1: VirtualMuxAlarm<'static, sam4l::ast::Ast> =
                     VirtualMuxAlarm::new(mux_alarm),
                 24);
    static_init!(timer: drivers::timer::TimerDriver<'static,
                                                    VirtualMuxAlarm<'static, sam4l::ast::Ast>> =
                     drivers::timer::TimerDriver::new(virtual_alarm1,
                                                      process::Container::create()),
                 12);
    virtual_alarm1.set_client(timer);

    // Initialize and enable SPI HAL
    static_init!(spi: drivers::spi::Spi<'static, sam4l::spi::Spi> =
                     drivers::spi::Spi::new(&mut sam4l::spi::SPI),
                 140);
    spi.config_buffers(&mut spi_read_buf, &mut spi_write_buf);
    sam4l::spi::SPI.init(spi as &hil::spi_master::SpiCallback);

    // set GPIO driver controlling remaining GPIO pins
    static_init!(gpio_pins: [&'static sam4l::gpio::GPIOPin; 12] =
                 [
                     &sam4l::gpio::PC[10], // LED_0
                     &sam4l::gpio::PA[16], // P2
                     &sam4l::gpio::PA[12], // P3
                     &sam4l::gpio::PC[9], // P4
                     &sam4l::gpio::PA[10], // P5
                     &sam4l::gpio::PA[11], // P6
                     &sam4l::gpio::PA[19], // P7
                     &sam4l::gpio::PA[13], // P8
                     &sam4l::gpio::PA[17], /* STORM_INT (nRF51822) */
                     &sam4l::gpio::PC[14], /* RSLP (RF233 sleep line) */
                     &sam4l::gpio::PC[15], /* RRST (RF233 reset line) */
                     &sam4l::gpio::PA[20], /* RIRQ (RF233 interrupt) */
                 ],
                 12 * 4
    );
    static_init!(gpio: drivers::gpio::GPIO<'static, sam4l::gpio::GPIOPin> =
                     drivers::gpio::GPIO::new(gpio_pins),
                 20);
    for pin in gpio_pins.iter() {
        pin.set_client(gpio);
    }

<<<<<<< HEAD
    /* Note: The following GPIO pins aren't assigned to anything:
    &sam4l::gpio::PC[19] // !ENSEN
    &sam4l::gpio::PC[13] // ACC_INT1
    &sam4l::gpio::PC[20] // ACC_INT2
    &sam4l::gpio::PA[14] // No Connection
    */

    static_init!(firestorm : Platform = Platform {
        chip: sam4l::chip::Sam4l::new(),
        console: console,
        gpio: gpio,
        timer: timer,
        tmp006: tmp006,
        isl29035: isl29035,
        spi: spi,
        nrf51822: nrf_serialization,
    });
=======
    // Note: The following GPIO pins aren't assigned to anything:
    // &sam4l::gpio::PC[19] // !ENSEN
    // &sam4l::gpio::PC[13] // ACC_INT1
    // &sam4l::gpio::PC[20] // ACC_INT2
    // &sam4l::gpio::PA[14] // No Connection
    //

    static_init!(firestorm: Firestorm = Firestorm {
                     chip: sam4l::chip::Sam4l::new(),
                     console: console,
                     gpio: gpio,
                     timer: timer,
                     tmp006: tmp006,
                     isl29035: isl29035,
                     spi: spi,
                     nrf51822: nrf_serialization,
                 },
                 32);
>>>>>>> 2f246dfd

    sam4l::usart::USART3.configure(sam4l::usart::USARTParams {
        //client: &console,
        baud_rate: 115200,
        data_bits: 8,
        parity: hil::uart::Parity::None,
        mode: hil::uart::Mode::Normal,
    });

    // Setup USART2 for the nRF51822 connection
    sam4l::usart::USART2.configure(sam4l::usart::USARTParams {
        baud_rate: 250000,
        data_bits: 8,
        parity: hil::uart::Parity::Even,
        mode: hil::uart::Mode::FlowControl,
    });
    // Configure USART2 Pins for connection to nRF51822
    // NOTE: the SAM RTS pin is not working for some reason. Our hypothesis is
    //  that it is because RX DMA is not set up. For now, just having it always
    //  enabled works just fine
    sam4l::gpio::PC[07].enable();
    sam4l::gpio::PC[07].enable_output();
    sam4l::gpio::PC[07].clear();


    // Uncommenting the following line will cause the device to use the
    // SPI HAL to write [8, 7, 6, 5, 4, 3, 2, 1] once over the SPI then
    // echo the 8 bytes read from the slave continuously.
    //spi_dummy::spi_dummy_test();

    // Uncommenting the following line will toggle the LED whenever the value of
    // Firestorm's pin 8 changes value (e.g., connect a push button to pin 8 and
    // press toggle it).
    //gpio_dummy::gpio_dummy_test();

    // Uncommenting the following line will test the I2C
    //i2c_dummy::i2c_scan_slaves();
    //i2c_dummy::i2c_tmp006_test();
    //i2c_dummy::i2c_accel_test();
    //i2c_dummy::i2c_li_test();

    firestorm.console.initialize();
    firestorm.nrf51822.initialize();

    firestorm.mpu().enable_mpu();

    firestorm
}
<|MERGE_RESOLUTION|>--- conflicted
+++ resolved
@@ -280,13 +280,7 @@
     PC[10].configure(None);
 }
 
-<<<<<<< HEAD
-pub unsafe fn init<'a>() -> &'a mut Platform {
-    use core::mem;
-
-=======
-pub unsafe fn init() -> &'static mut Firestorm {
->>>>>>> 2f246dfd
+pub unsafe fn init() -> &'static mut Platform {
     // Workaround for SB.02 hardware bug
     // TODO(alevy): Get rid of this when we think SB.02 are out of circulation
     sam4l::gpio::PA[14].enable();
@@ -391,25 +385,6 @@
         pin.set_client(gpio);
     }
 
-<<<<<<< HEAD
-    /* Note: The following GPIO pins aren't assigned to anything:
-    &sam4l::gpio::PC[19] // !ENSEN
-    &sam4l::gpio::PC[13] // ACC_INT1
-    &sam4l::gpio::PC[20] // ACC_INT2
-    &sam4l::gpio::PA[14] // No Connection
-    */
-
-    static_init!(firestorm : Platform = Platform {
-        chip: sam4l::chip::Sam4l::new(),
-        console: console,
-        gpio: gpio,
-        timer: timer,
-        tmp006: tmp006,
-        isl29035: isl29035,
-        spi: spi,
-        nrf51822: nrf_serialization,
-    });
-=======
     // Note: The following GPIO pins aren't assigned to anything:
     // &sam4l::gpio::PC[19] // !ENSEN
     // &sam4l::gpio::PC[13] // ACC_INT1
@@ -417,7 +392,7 @@
     // &sam4l::gpio::PA[14] // No Connection
     //
 
-    static_init!(firestorm: Firestorm = Firestorm {
+    static_init!(firestorm: Platform = Platform {
                      chip: sam4l::chip::Sam4l::new(),
                      console: console,
                      gpio: gpio,
@@ -428,7 +403,6 @@
                      nrf51822: nrf_serialization,
                  },
                  32);
->>>>>>> 2f246dfd
 
     sam4l::usart::USART3.configure(sam4l::usart::USARTParams {
         //client: &console,
